module github.com/kubernetes-sigs/aws-efs-csi-driver

require (
	github.com/aws/aws-sdk-go-v2 v1.31.0
	github.com/aws/aws-sdk-go-v2/config v1.27.35
	github.com/aws/aws-sdk-go-v2/credentials v1.17.33
	github.com/aws/aws-sdk-go-v2/feature/ec2/imds v1.16.13
	github.com/aws/aws-sdk-go-v2/service/ec2 v1.178.0
	github.com/aws/aws-sdk-go-v2/service/efs v1.31.8
	github.com/aws/aws-sdk-go-v2/service/sts v1.30.8
	github.com/aws/smithy-go v1.21.0
	github.com/container-storage-interface/spec v1.7.0
	github.com/golang/mock v1.6.0
	github.com/google/uuid v1.3.1
	github.com/kubernetes-csi/csi-test/v5 v5.0.0
	github.com/mitchellh/go-ps v0.0.0-20170309133038-4fdf99ab2936
	github.com/onsi/ginkgo/v2 v2.9.1
	github.com/onsi/gomega v1.27.4
	golang.org/x/exp v0.0.0-20230817173708-d852ddb80c63
	google.golang.org/grpc v1.59.0
	k8s.io/api v0.27.16
	k8s.io/apimachinery v0.27.16
	k8s.io/client-go v0.27.16
	k8s.io/klog/v2 v2.90.1
	k8s.io/kubernetes v1.27.16
<<<<<<< HEAD
	k8s.io/mount-utils v0.26.15
	k8s.io/pod-security-admission v0.26.15
	sigs.k8s.io/yaml v1.3.0
=======
	k8s.io/mount-utils v0.27.16
	k8s.io/pod-security-admission v0.27.16
>>>>>>> 7aefc6dd
)

require (
	github.com/NYTimes/gziphandler v1.1.1 // indirect
	github.com/antlr/antlr4/runtime/Go/antlr v1.4.10 // indirect
<<<<<<< HEAD
=======
	github.com/asaskevich/govalidator v0.0.0-20190424111038-f61b66f89f4a // indirect
>>>>>>> 7aefc6dd
	github.com/aws/aws-sdk-go-v2/internal/configsources v1.3.18 // indirect
	github.com/aws/aws-sdk-go-v2/internal/endpoints/v2 v2.6.18 // indirect
	github.com/aws/aws-sdk-go-v2/internal/ini v1.8.1 // indirect
	github.com/aws/aws-sdk-go-v2/service/internal/accept-encoding v1.11.5 // indirect
	github.com/aws/aws-sdk-go-v2/service/internal/presigned-url v1.11.20 // indirect
	github.com/aws/aws-sdk-go-v2/service/sso v1.22.8 // indirect
	github.com/aws/aws-sdk-go-v2/service/ssooidc v1.26.8 // indirect
	github.com/beorn7/perks v1.0.1 // indirect
	github.com/blang/semver/v4 v4.0.0 // indirect
	github.com/cenkalti/backoff/v4 v4.2.1 // indirect
	github.com/cespare/xxhash/v2 v2.2.0 // indirect
	github.com/coreos/go-semver v0.3.0 // indirect
	github.com/coreos/go-systemd/v22 v22.4.0 // indirect
	github.com/davecgh/go-spew v1.1.1 // indirect
	github.com/docker/distribution v2.8.1+incompatible // indirect
	github.com/emicklei/go-restful/v3 v3.12.0 // indirect
	github.com/evanphx/json-patch v4.12.0+incompatible // indirect
	github.com/felixge/httpsnoop v1.0.3 // indirect
	github.com/fsnotify/fsnotify v1.6.0 // indirect
	github.com/go-logr/logr v1.3.0 // indirect
	github.com/go-logr/stdr v1.2.2 // indirect
	github.com/go-openapi/jsonpointer v0.19.6 // indirect
	github.com/go-openapi/jsonreference v0.20.1 // indirect
	github.com/go-openapi/swag v0.22.3 // indirect
	github.com/go-task/slim-sprig v0.0.0-20210107165309-348f09dbbbc0 // indirect
	github.com/gogo/protobuf v1.3.2 // indirect
	github.com/golang/groupcache v0.0.0-20210331224755-41bb18bfe9da // indirect
	github.com/golang/protobuf v1.5.4 // indirect
	github.com/google/cel-go v0.12.7 // indirect
	github.com/google/gnostic v0.5.7-v3refs // indirect
	github.com/google/go-cmp v0.5.9 // indirect
	github.com/google/gofuzz v1.2.0 // indirect
	github.com/google/pprof v0.0.0-20210720184732-4bb14d4b1be1 // indirect
	github.com/grpc-ecosystem/go-grpc-prometheus v1.2.0 // indirect
	github.com/grpc-ecosystem/grpc-gateway/v2 v2.18.0 // indirect
	github.com/imdario/mergo v0.3.6 // indirect
	github.com/inconshreveable/mousetrap v1.0.1 // indirect
	github.com/josharian/intern v1.0.0 // indirect
	github.com/json-iterator/go v1.1.12 // indirect
	github.com/mailru/easyjson v0.7.7 // indirect
	github.com/matttproud/golang_protobuf_extensions v1.0.2 // indirect
	github.com/mitchellh/mapstructure v1.4.1 // indirect
	github.com/moby/spdystream v0.2.0 // indirect
	github.com/moby/sys/mountinfo v0.6.2 // indirect
	github.com/modern-go/concurrent v0.0.0-20180306012644-bacd9c7ef1dd // indirect
	github.com/modern-go/reflect2 v1.0.2 // indirect
	github.com/munnerz/goautoneg v0.0.0-20191010083416-a7dc8b61c822 // indirect
	github.com/opencontainers/go-digest v1.0.0 // indirect
	github.com/opencontainers/selinux v1.10.0 // indirect
	github.com/pkg/errors v0.9.1 // indirect
	github.com/prometheus/client_golang v1.14.0 // indirect
	github.com/prometheus/client_model v0.3.0 // indirect
	github.com/prometheus/common v0.37.0 // indirect
	github.com/prometheus/procfs v0.8.0 // indirect
	github.com/spf13/cobra v1.6.0 // indirect
	github.com/spf13/pflag v1.0.5 // indirect
	github.com/stoewer/go-strcase v1.2.0 // indirect
	go.etcd.io/etcd/api/v3 v3.5.7 // indirect
	go.etcd.io/etcd/client/pkg/v3 v3.5.7 // indirect
	go.etcd.io/etcd/client/v3 v3.5.7 // indirect
	go.opentelemetry.io/contrib/instrumentation/google.golang.org/grpc/otelgrpc v0.35.0 // indirect
	go.opentelemetry.io/contrib/instrumentation/net/http/otelhttp v0.45.0 // indirect
	go.opentelemetry.io/otel v1.19.0 // indirect
	go.opentelemetry.io/otel/exporters/otlp/otlptrace v1.19.0 // indirect
	go.opentelemetry.io/otel/exporters/otlp/otlptrace/otlptracegrpc v1.19.0 // indirect
	go.opentelemetry.io/otel/metric v1.19.0 // indirect
	go.opentelemetry.io/otel/sdk v1.19.0 // indirect
	go.opentelemetry.io/otel/trace v1.19.0 // indirect
	go.opentelemetry.io/proto/otlp v1.0.0 // indirect
	go.uber.org/atomic v1.7.0 // indirect
	go.uber.org/multierr v1.6.0 // indirect
	go.uber.org/zap v1.19.0 // indirect
	golang.org/x/crypto v0.23.0 // indirect
	golang.org/x/net v0.23.0 // indirect
	golang.org/x/oauth2 v0.12.0 // indirect
	golang.org/x/sync v0.5.0 // indirect
	golang.org/x/sys v0.20.0 // indirect
	golang.org/x/term v0.20.0 // indirect
	golang.org/x/text v0.15.0 // indirect
	golang.org/x/time v0.3.0 // indirect
	golang.org/x/tools v0.16.1 // indirect
	google.golang.org/appengine v1.6.7 // indirect
	google.golang.org/genproto v0.0.0-20231016165738-49dd2c1f3d0b // indirect
	google.golang.org/genproto/googleapis/api v0.0.0-20231030173426-d783a09b4405 // indirect
	google.golang.org/genproto/googleapis/rpc v0.0.0-20231030173426-d783a09b4405 // indirect
	google.golang.org/protobuf v1.33.0 // indirect
	gopkg.in/inf.v0 v0.9.1 // indirect
	gopkg.in/natefinch/lumberjack.v2 v2.0.0 // indirect
	gopkg.in/yaml.v2 v2.4.0 // indirect
	gopkg.in/yaml.v3 v3.0.1 // indirect
	k8s.io/apiextensions-apiserver v0.26.11 // indirect
	k8s.io/apiserver v0.27.16 // indirect
	k8s.io/cloud-provider v0.26.11 // indirect
<<<<<<< HEAD
	k8s.io/component-base v0.26.11 // indirect
	k8s.io/component-helpers v0.26.11 // indirect
	k8s.io/controller-manager v0.26.11 // indirect
	k8s.io/csi-translation-lib v0.26.11 // indirect
	k8s.io/kms v0.26.11 // indirect
=======
	k8s.io/component-base v0.27.16 // indirect
	k8s.io/component-helpers v0.27.16 // indirect
	k8s.io/controller-manager v0.27.16 // indirect
	k8s.io/csi-translation-lib v0.26.11 // indirect
	k8s.io/kms v0.27.16 // indirect
>>>>>>> 7aefc6dd
	k8s.io/kube-openapi v0.0.0-20230501164219-8b0f38b5fd1f // indirect
	k8s.io/kubectl v0.26.11 // indirect
	k8s.io/kubelet v0.0.0 // indirect
	k8s.io/utils v0.0.0-20230209194617-a36077c30491 // indirect
	sigs.k8s.io/apiserver-network-proxy/konnectivity-client v0.1.2 // indirect
	sigs.k8s.io/json v0.0.0-20221116044647-bc3834ca7abd // indirect
	sigs.k8s.io/structured-merge-diff/v4 v4.2.3 // indirect
)

replace (
	k8s.io/api => k8s.io/api v0.27.16
	k8s.io/apiextensions-apiserver => k8s.io/apiextensions-apiserver v0.27.16
	k8s.io/apimachinery => k8s.io/apimachinery v0.27.16
	k8s.io/apiserver => k8s.io/apiserver v0.27.16
	k8s.io/cli-runtime => k8s.io/cli-runtime v0.27.16
	k8s.io/client-go => k8s.io/client-go v0.27.16
	k8s.io/cloud-provider => k8s.io/cloud-provider v0.27.16
	k8s.io/cluster-bootstrap => k8s.io/cluster-bootstrap v0.27.16
	k8s.io/code-generator => k8s.io/code-generator v0.27.16
	k8s.io/component-base => k8s.io/component-base v0.27.16
	k8s.io/component-helpers => k8s.io/component-helpers v0.27.16
	k8s.io/controller-manager => k8s.io/controller-manager v0.27.16
	k8s.io/cri-api => k8s.io/cri-api v0.27.16
	k8s.io/csi-translation-lib => k8s.io/csi-translation-lib v0.27.16
	k8s.io/dynamic-resource-allocation => k8s.io/dynamic-resource-allocation v0.27.16
	k8s.io/kube-aggregator => k8s.io/kube-aggregator v0.27.16
	k8s.io/kube-controller-manager => k8s.io/kube-controller-manager v0.27.16
	k8s.io/kube-proxy => k8s.io/kube-proxy v0.27.16
	k8s.io/kube-scheduler => k8s.io/kube-scheduler v0.27.16
	k8s.io/kubectl => k8s.io/kubectl v0.27.16
	k8s.io/kubelet => k8s.io/kubelet v0.27.16
	k8s.io/legacy-cloud-providers => k8s.io/legacy-cloud-providers v0.27.16
	k8s.io/metrics => k8s.io/metrics v0.27.16
	k8s.io/mount-utils => k8s.io/mount-utils v0.27.16
	k8s.io/node-api => k8s.io/node-api v0.27.16
	k8s.io/pod-security-admission => k8s.io/pod-security-admission v0.27.16
	k8s.io/sample-apiserver => k8s.io/sample-apiserver v0.27.16
	k8s.io/sample-cli-plugin => k8s.io/sample-cli-plugin v0.27.16
	k8s.io/sample-controller => k8s.io/sample-controller v0.27.16
	vbom.ml/util => github.com/fvbommel/util v0.0.0-20180919145318-efcd4e0f9787
)

go 1.22.9<|MERGE_RESOLUTION|>--- conflicted
+++ resolved
@@ -23,23 +23,15 @@
 	k8s.io/client-go v0.27.16
 	k8s.io/klog/v2 v2.90.1
 	k8s.io/kubernetes v1.27.16
-<<<<<<< HEAD
-	k8s.io/mount-utils v0.26.15
-	k8s.io/pod-security-admission v0.26.15
-	sigs.k8s.io/yaml v1.3.0
-=======
 	k8s.io/mount-utils v0.27.16
 	k8s.io/pod-security-admission v0.27.16
->>>>>>> 7aefc6dd
+  sigs.k8s.io/yaml v1.3.0
 )
 
 require (
 	github.com/NYTimes/gziphandler v1.1.1 // indirect
 	github.com/antlr/antlr4/runtime/Go/antlr v1.4.10 // indirect
-<<<<<<< HEAD
-=======
 	github.com/asaskevich/govalidator v0.0.0-20190424111038-f61b66f89f4a // indirect
->>>>>>> 7aefc6dd
 	github.com/aws/aws-sdk-go-v2/internal/configsources v1.3.18 // indirect
 	github.com/aws/aws-sdk-go-v2/internal/endpoints/v2 v2.6.18 // indirect
 	github.com/aws/aws-sdk-go-v2/internal/ini v1.8.1 // indirect
@@ -133,19 +125,11 @@
 	k8s.io/apiextensions-apiserver v0.26.11 // indirect
 	k8s.io/apiserver v0.27.16 // indirect
 	k8s.io/cloud-provider v0.26.11 // indirect
-<<<<<<< HEAD
-	k8s.io/component-base v0.26.11 // indirect
-	k8s.io/component-helpers v0.26.11 // indirect
-	k8s.io/controller-manager v0.26.11 // indirect
-	k8s.io/csi-translation-lib v0.26.11 // indirect
-	k8s.io/kms v0.26.11 // indirect
-=======
 	k8s.io/component-base v0.27.16 // indirect
 	k8s.io/component-helpers v0.27.16 // indirect
 	k8s.io/controller-manager v0.27.16 // indirect
 	k8s.io/csi-translation-lib v0.26.11 // indirect
 	k8s.io/kms v0.27.16 // indirect
->>>>>>> 7aefc6dd
 	k8s.io/kube-openapi v0.0.0-20230501164219-8b0f38b5fd1f // indirect
 	k8s.io/kubectl v0.26.11 // indirect
 	k8s.io/kubelet v0.0.0 // indirect
