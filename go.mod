--- conflicted
+++ resolved
@@ -18,16 +18,7 @@
 	github.com/onsi/gomega v1.27.6
 	golang.org/x/exp v0.0.0-20230817173708-d852ddb80c63
 	google.golang.org/grpc v1.59.0
-<<<<<<< HEAD
-	k8s.io/api v0.27.16
-	k8s.io/apimachinery v0.27.16
-	k8s.io/client-go v0.27.16
-	k8s.io/klog/v2 v2.90.1
-	k8s.io/kubernetes v1.27.16
-	k8s.io/mount-utils v0.27.16
-	k8s.io/pod-security-admission v0.27.16
   sigs.k8s.io/yaml v1.3.0
-=======
 	k8s.io/api v0.28.15
 	k8s.io/apimachinery v0.28.15
 	k8s.io/client-go v0.28.15
@@ -35,7 +26,6 @@
 	k8s.io/kubernetes v1.28.15
 	k8s.io/mount-utils v0.28.15
 	k8s.io/pod-security-admission v0.28.15
->>>>>>> c3b17aa2
 )
 
 require (
