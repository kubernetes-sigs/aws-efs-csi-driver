--- conflicted
+++ resolved
@@ -2,11 +2,7 @@
 appVersion: "1.0.0"
 name: aws-efs-csi-driver
 description: A Helm chart for AWS EFS CSI Driver
-<<<<<<< HEAD
-version: 0.1.1
-=======
 version: 0.2.1
->>>>>>> c82831cc
 kubeVersion: ">=1.14.0-0"
 home: https://github.com/kubernetes-sigs/aws-efs-csi-driver
 sources:
