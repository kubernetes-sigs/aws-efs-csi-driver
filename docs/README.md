--- conflicted
+++ resolved
@@ -88,13 +88,10 @@
 | Amazon EFS CSI Driver Version | Image                            |
 |-------------------------------|----------------------------------|
 | master branch                 | amazon/aws-efs-csi-driver:master |
-<<<<<<< HEAD
-=======
 | v2.0.6                        | amazon/aws-efs-csi-driver:v2.0.6 |
 | v2.0.5                        | amazon/aws-efs-csi-driver:v2.0.5 |
 | v2.0.4                        | amazon/aws-efs-csi-driver:v2.0.4 |
 | v2.0.3                        | amazon/aws-efs-csi-driver:v2.0.3 |
->>>>>>> 5cc7c432
 | v2.0.2                        | amazon/aws-efs-csi-driver:v2.0.2 |
 | v2.0.1                        | amazon/aws-efs-csi-driver:v2.0.1 |
 | v2.0.0                        | amazon/aws-efs-csi-driver:v2.0.0 |
@@ -148,11 +145,7 @@
 ### ECR Image
 | Driver Version | [ECR](https://gallery.ecr.aws/efs-csi-driver/amazon/aws-efs-csi-driver) Image |
 |----------------|-------------------------------------------------------------------------------|
-<<<<<<< HEAD
-| v2.0.2         | public.ecr.aws/efs-csi-driver/amazon/aws-efs-csi-driver:v2.0.2                |
-=======
 | v2.0.6         | public.ecr.aws/efs-csi-driver/amazon/aws-efs-csi-driver:v2.0.6                |
->>>>>>> 5cc7c432
 
 **Note**  
 You can find previous efs-csi-driver versions' images from [here](https://gallery.ecr.aws/efs-csi-driver/amazon/aws-efs-csi-driver)
@@ -371,11 +364,7 @@
 kubectl kustomize "github.com/kubernetes-sigs/aws-efs-csi-driver/deploy/kubernetes/overlays/stable/?ref=release-2.0" > driver.yaml
 ```
 
-<<<<<<< HEAD
-Then, update all lines referencing `image: amazon/aws-efs-csi-driver` to the desired version (e.g., to `image: amazon/aws-efs-csi-driver:v2.0.2`) in the yaml file, and deploy driver yaml again:
-=======
 Then, update all lines referencing `image: amazon/aws-efs-csi-driver` to the desired version (e.g., to `image: amazon/aws-efs-csi-driver:v2.0.6`) in the yaml file, and deploy driver yaml again:
->>>>>>> 5cc7c432
 ```sh
 kubectl apply -f driver.yaml
 ```
