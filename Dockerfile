# Copyright 2019 The Kubernetes Authors.
#
# Licensed under the Apache License, Version 2.0 (the "License");
# you may not use this file except in compliance with the License.
# You may obtain a copy of the License at
#
#     http://www.apache.org/licenses/LICENSE-2.0
#
# Unless required by applicable law or agreed to in writing, software
# distributed under the License is distributed on an "AS IS" BASIS,
# WITHOUT WARRANTIES OR CONDITIONS OF ANY KIND, either express or implied.
# See the License for the specific language governing permissions and
# limitations under the License.

FROM public.ecr.aws/eks-distro-build-tooling/golang:1.24.0 as go-builder
WORKDIR /go/src/github.com/kubernetes-sigs/aws-efs-csi-driver

ARG TARGETOS
ARG TARGETARCH
RUN echo "TARGETOS:$TARGETOS, TARGETARCH:$TARGETARCH"
RUN echo "I am running on $(uname -s)/$(uname -m)"

ADD . .

# Default client source is `k8s` which can be overriden with –-build-arg when building the Docker image
ARG client_source=k8s
ENV EFS_CLIENT_SOURCE=$client_source

RUN OS=${TARGETOS} ARCH=${TARGETARCH} make $TARGETOS/$TARGETARCH

FROM public.ecr.aws/eks-distro-build-tooling/python:3.11-gcc-al23 as rpm-provider

# Install efs-utils from github by default. It can be overriden to `yum` with --build-arg when building the Docker image.
# If value of `EFSUTILSSOURCE` build arg is overriden with `yum`, docker will install efs-utils from Amazon Linux 2's yum repo.
ARG EFSUTILSSOURCE=github
RUN mkdir -p /tmp/rpms && \
    if [ "$EFSUTILSSOURCE" = "yum" ]; \
    then echo "Installing efs-utils from Amazon Linux 2 yum repo" && \
         yum -y install --downloadonly --downloaddir=/tmp/rpms amazon-efs-utils-1.35.0-1.amzn2.noarch; \
    else echo "Installing efs-utils from github using the latest git tag" && \
         yum -y install systemd git rpm-build make openssl-devel curl && \
         curl --proto '=https' --tlsv1.2 -sSf https://sh.rustup.rs | sh -s -- -y && \
         source $HOME/.cargo/env && \
         rustup update && \
         rustup default stable && \
         git clone https://github.com/aws/efs-utils && \
         cd efs-utils && \
         make rpm-without-system-rust && mv build/amazon-efs-utils*rpm /tmp/rpms && \
         # clean up efs-utils folder after install
         cd .. && rm -rf efs-utils && \
         yum clean all; \
    fi

# Install botocore required by efs-utils for cross account mount
RUN pip3 install --user botocore

# This image is equivalent to the eks-distro-minimal-base-python image but with pip installed as well
FROM public.ecr.aws/eks-distro-build-tooling/eks-distro-minimal-base-python-builder:3.11-al23 as rpm-installer

COPY --from=rpm-provider /tmp/rpms/* /tmp/download/

# second param indicates to skip installing dependency rpms, these will be installed manually
# cd, ls, cat, vim, tcpdump, are for debugging
RUN clean_install amazon-efs-utils true && \
    clean_install crypto-policies true && \
<<<<<<< HEAD
=======
    # Remove existing OpenSSL packages and install version 3.0.8 packages. Newer OpenSSL version
    # have an updated method of enabling fips, which we do not support yet.
    remove_package "openssl openssl-libs openssl-fips-provider-latest" && \
    clean_install "openssl-3.0.8 openssl-libs-3.0.8 openssl-fips-provider-certified-3.0.8" true && \
>>>>>>> efd892e8
    install_binary \
        /usr/bin/cat \
        /usr/bin/cd \
        /usr/bin/df \
        /usr/bin/env \
        /usr/bin/find \
        /usr/bin/grep \
        /usr/bin/ln \
        /usr/bin/ls \
        /usr/bin/mount \
        /usr/bin/umount \
        /sbin/mount.nfs4 \
        /usr/bin/openssl \
        /usr/bin/sed \
        /usr/bin/stat \
        /usr/bin/stunnel \
        /usr/sbin/tcpdump \
        /usr/bin/which && \
    cleanup "efs-csi"

# At image build time, static files installed by efs-utils in the config directory, i.e. CAs file, need
# to be saved in another place so that the other stateful files created at runtime, i.e. private key for
# client certificate, in the same config directory can be persisted to host with a host path volume.
# Otherwise creating a host path volume for that directory will clean up everything inside at the first time.
# Those static files need to be copied back to the config directory when the driver starts up.
RUN mv /newroot/etc/amazon/efs /newroot/etc/amazon/efs-static-files

FROM public.ecr.aws/eks-distro-build-tooling/eks-distro-minimal-base-python:3.11-al23 AS linux-amazon

COPY --from=rpm-installer /newroot /
COPY --from=rpm-provider /root/.local/lib/python3.11/site-packages/ /usr/lib/python3.11/site-packages/

COPY --from=go-builder /go/src/github.com/kubernetes-sigs/aws-efs-csi-driver/bin/aws-efs-csi-driver /bin/aws-efs-csi-driver
COPY THIRD-PARTY /

# Create a symbolic link for stunnel5 to stunnel (for backward compatibility)
RUN if [ -f /usr/bin/stunnel ]; then ln -s /usr/bin/stunnel /usr/bin/stunnel5; fi

ENTRYPOINT ["/bin/aws-efs-csi-driver"]<|MERGE_RESOLUTION|>--- conflicted
+++ resolved
@@ -63,13 +63,10 @@
 # cd, ls, cat, vim, tcpdump, are for debugging
 RUN clean_install amazon-efs-utils true && \
     clean_install crypto-policies true && \
-<<<<<<< HEAD
-=======
     # Remove existing OpenSSL packages and install version 3.0.8 packages. Newer OpenSSL version
     # have an updated method of enabling fips, which we do not support yet.
     remove_package "openssl openssl-libs openssl-fips-provider-latest" && \
     clean_install "openssl-3.0.8 openssl-libs-3.0.8 openssl-fips-provider-certified-3.0.8" true && \
->>>>>>> efd892e8
     install_binary \
         /usr/bin/cat \
         /usr/bin/cd \
