--- conflicted
+++ resolved
@@ -87,9 +87,7 @@
     ## Enable if EKS IAM for SA is used
     #  eks.amazonaws.com/role-arn: arn:aws:iam::111122223333:role/efs-csi-role
   healthPort: 9909
-<<<<<<< HEAD
   pdb: {}
-=======
   regionalStsEndpoints: false
   # securityContext on the controller pod
   securityContext:
@@ -97,8 +95,6 @@
     runAsUser: 0
     runAsGroup: 0
     fsGroup: 0
-
->>>>>>> 9f36e75f
 
 ## Node daemonset variables
 
