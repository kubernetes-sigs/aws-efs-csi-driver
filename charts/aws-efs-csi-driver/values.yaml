--- conflicted
+++ resolved
@@ -124,18 +124,16 @@
     privileged: true
   leaderElectionRenewDeadline: 10s
   leaderElectionLeaseDuration: 15s
-<<<<<<< HEAD
   # Enable metrics for csi-provisioner
   metrics:
     enabled: false
     port: 8080
     path: /metrics
-=======
+    
   # Timeout for Create/DeleteVolume calls to Controller. We recommend increasing for high concurrency workloads
   timeout: 15s
   # Number of concurrent threads controller will handle at once.
   workerThreads: 100 
->>>>>>> eaaa1678
   # TSCs without the label selector stanza
   #
   # Example:
