--- conflicted
+++ resolved
@@ -10,13 +10,8 @@
 useFIPS: false
 
 image:
-<<<<<<< HEAD
   repository: public.ecr.aws/efs-csi-driver/amazon/aws-efs-csi-driver
-  tag: "v1.5.7"
-=======
-  repository: amazon/aws-efs-csi-driver
   tag: "v1.7.0"
->>>>>>> 36efeff9
   pullPolicy: IfNotPresent
 
 sidecars:
