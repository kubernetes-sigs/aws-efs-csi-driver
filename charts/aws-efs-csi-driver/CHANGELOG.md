# Helm chart
<<<<<<< HEAD

# v2.3.0
* Add optional podDisruptionBudget to controller deployment

# v2.2.1
=======
# v2.4.3
* Add ability to configure daemonset affinity
# v2.4.2
* Bump app/driver version to `v1.5.5` 
# v2.4.1
* Bump app/driver version to `v1.5.4`
# v2.4.0
* Bump app/driver version to `v1.5.3`
# v2.3.9
* Bump app/driver version to `v1.5.2`
# v2.3.8
* Bump app/driver version to `v1.5.1`
# v2.3.7
* Bump app/driver version to `v1.5.0`
# v2.3.6
* Bump app/driver version to `v1.4.9`
# v2.3.5
* Bump app/driver version to `v1.4.8`

# v2.3.4
* Bump app/driver version to `v1.4.7`

# v2.3.3
* Bump app/driver version to `v1.4.6`

# v2.3.2
* Bump app/driver version to `v1.4.5`

# v2.3.1
* Bump app/driver version to `v1.4.4`

# v2.3.0
* Bump app/driver version to `v1.4.3`

# v2.2.9
* Bump app/driver version to `v1.4.2`

# v2.2.8
* Bump app/driver version to `v1.4.1`

# v2.2.7
* Bump app/driver version to `v1.4.0`
# v2.2.6
* Bump app/driver version to `v1.3.8`

# v2.2.5
* Bump app/driver version to `v1.3.7`

# v2.2.4
* Add STS regional endpoints flag to fix PV creation on private EKS

# v2.2.3
* Bump app/driver version to `v1.3.6`

# v2.2.2
>>>>>>> 9f36e75f
* Add controller.volMetricsOptIn for emitting volume metrics
* Update ECR sidecars to 1-18-13

# v2.2.1
* Bump app/driver version to `v1.3.5`

# v2.2.0
* Allow health ports to be configured
* Add Missing "patch" permission for "events"

# v2.1.6
* Bump app/driver version to `v1.3.4`

# v2.1.5
* Bump app/driver version to `v1.3.3`

# v2.1.4
* Add node.serviceAccount values for creating and/or specifying daemonset service account

# v2.1.3
* Bump app/driver version to `v1.3.2` 

# v2.1.2
* Add extra-create-metadata

# v2.1.1
* Update app/driver version to `v1.3.1`

# v2.1.0

## New features
* Update app/driver version to `v1.3.0`

## Bug fixes
* Put comments back in place inside the values file ([#475](https://github.com/kubernetes-sigs/aws-efs-csi-driver/pull/475), [@pierluigilenoci](https://github.com/pierluigilenoci))

# v2.0.1

## Bug fixes
* Helm chart: fix reclaimPolicy and volumeBindingMode ([#464](https://github.com/kubernetes-sigs/aws-efs-csi-driver/pull/464), [@devinsmith911](https://github.com/devinsmith911))


# v2.0.0

## Breaking changes

Multiple changes in values file at `sidecars`, `controller` and `node`

---
```yaml
sidecars:
  xxxxxxxxx:
    repository:
    tag:
```

Moving to

```yaml
sidecars:
  xxxxxxxxx:
    image:
      repository:
      tag:
```

---
```yaml
podAnnotations:
resources:
nodeSelector:
tolerations:
affinity:
```

Moving to

```yaml
controller:
  podAnnotations:
  resources:
  nodeSelector:
  tolerations:
  affinity:
```

---
```yaml
hostAliases:
dnsPolicy:
dnsConfig:
```

Moving to

```yaml
node:
  hostAliases:
  dnsPolicy:
  dnsConfig:
```

---
```yaml
serviceAccount:
  controller:
```

Moving to

```yaml
controller:
  serviceAccount:
```

## New features

* Chart API `v2` (requires Helm 3)
* Set `resources` and `imagePullPolicy` fields independently for containers
* Set `logLevel`, `affinity`, `nodeSelector`, `podAnnotations` and `tolerations` fields independently
for Controller deployment and Node daemonset
* Set `reclaimPolicy` and `volumeBindingMode` fields in storage class

## Fixes

* Fixing Controller deployment using `podAnnotations` and `tolerations` values from Node daemonset
* Let the user define the whole `tolerations` array, default to `- operator: Exists`
* Default `logLevel` lowered from `5` to `2`
* Default `imagePullPolicy` everywhere set to `IfNotPresent`<|MERGE_RESOLUTION|>--- conflicted
+++ resolved
@@ -1,11 +1,7 @@
 # Helm chart
-<<<<<<< HEAD
 
-# v2.3.0
+# v2.4.4
 * Add optional podDisruptionBudget to controller deployment
-
-# v2.2.1
-=======
 # v2.4.3
 * Add ability to configure daemonset affinity
 # v2.4.2
@@ -61,7 +57,6 @@
 * Bump app/driver version to `v1.3.6`
 
 # v2.2.2
->>>>>>> 9f36e75f
 * Add controller.volMetricsOptIn for emitting volume metrics
 * Update ECR sidecars to 1-18-13
 
