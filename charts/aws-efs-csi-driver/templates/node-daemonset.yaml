--- conflicted
+++ resolved
@@ -44,22 +44,9 @@
         {{- with .Values.node.nodeSelector }}
         {{- toYaml . | nindent 8 }}
         {{- end }}
-<<<<<<< HEAD
-      affinity:
-        nodeAffinity:
-          requiredDuringSchedulingIgnoredDuringExecution:
-            nodeSelectorTerms:
-            - matchExpressions:
-              - key: eks.amazonaws.com/compute-type
-                operator: NotIn
-                values:
-                - fargate
-=======
       {{- with .Values.node.affinity }}
       affinity: {{- toYaml . | nindent 8 }}
       {{- end }}
-      hostNetwork: true
->>>>>>> b41c27a6
       dnsPolicy: {{ .Values.node.dnsPolicy }}
       {{- with .Values.node.dnsConfig }}
       dnsConfig: {{- toYaml . | nindent 8 }}
