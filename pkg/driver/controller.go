--- conflicted
+++ resolved
@@ -145,7 +145,6 @@
 		return nil, status.Errorf(codes.InvalidArgument, "Missing %v parameter", ProvisioningMode)
 	}
 
-<<<<<<< HEAD
 	// Create tags
 	tags := map[string]string{
 		DefaultTagKey: DefaultTagValue,
@@ -167,8 +166,6 @@
 		}
 	}
 
-=======
->>>>>>> 2c80cae9
 	accessPointsOptions := &cloud.AccessPointOptions{
 		CapacityGiB: volSize,
 	}
