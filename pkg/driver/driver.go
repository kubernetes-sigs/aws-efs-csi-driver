--- conflicted
+++ resolved
@@ -56,14 +56,10 @@
 	adaptiveRetryMode        bool
 	tags                     map[string]string
 	lockManager              LockManagerMap
-<<<<<<< HEAD
-	healthMonitor            *HealthMonitor
-=======
 	inFlightMountTracker     *InFlightMountTracker
 	volumeAttachLimit        int64
 	forceUnmountAfterTimeout bool
 	unmountTimeout           time.Duration
->>>>>>> 8739e394
 }
 
 func NewDriver(endpoint, efsUtilsCfgPath, efsUtilsStaticFilesPath, tags string, volMetricsOptIn bool, volMetricsRefreshPeriod float64, volMetricsFsRateLimit int, deleteAccessPointRootDir bool, adaptiveRetryMode bool, maxInflightMountCallsOptIn bool, maxInflightMountCalls int64, volumeAttachLimitOptIn bool, volumeAttachLimit int64, forceUnmountAfterTimeout bool, unmountTimeout time.Duration) *Driver {
@@ -95,14 +91,10 @@
 		adaptiveRetryMode:        adaptiveRetryMode,
 		tags:                     parseTagsFromStr(strings.TrimSpace(tags)),
 		lockManager:              NewLockManagerMap(),
-<<<<<<< HEAD
-		healthMonitor:            healthMonitor,
-=======
 		inFlightMountTracker:     NewInFlightMountTracker(getMaxInflightMountCalls(maxInflightMountCallsOptIn, maxInflightMountCalls)),
 		volumeAttachLimit:        getVolumeAttachLimit(volumeAttachLimitOptIn, volumeAttachLimit),
 		forceUnmountAfterTimeout: forceUnmountAfterTimeout,
 		unmountTimeout:           unmountTimeout,
->>>>>>> 8739e394
 	}
 }
 
