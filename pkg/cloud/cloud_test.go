package cloud

import (
	"context"
	"errors"
	"reflect"
	"testing"

	"github.com/aws/smithy-go"

	"github.com/aws/aws-sdk-go-v2/aws"
	"github.com/aws/aws-sdk-go-v2/service/efs"
	"github.com/aws/aws-sdk-go-v2/service/efs/types"
	"github.com/golang/mock/gomock"
	"github.com/kubernetes-sigs/aws-efs-csi-driver/pkg/cloud/mocks"
)

type errtyp struct {
	code    string
	message string
}

var (
	ErrCodeAccessPointNotFound = "AccessPointNotFound"
	ErrCodeFileSystemNotFound  = "FileSystemNotFound"
)

func TestCreateAccessPoint(t *testing.T) {
	var (
		arn                  = "arn:aws:elasticfilesystem:us-east-1:1234567890:access-point/fsap-abcd1234xyz987"
		accessPointId        = "fsap-abcd1234xyz987"
		fsId                 = "fs-abcd1234"
		uid            int64 = 1001
		gid            int64 = 1001
		directoryPerms       = "0777"
		directoryPath        = "/test"
		volName              = "volName"
		clientToken          = volName
	)
	testCases := []struct {
		name     string
		testFunc func(t *testing.T)
	}{
		{
			name: "Success",
			testFunc: func(t *testing.T) {
				mockCtl := gomock.NewController(t)
				mockEfs := mocks.NewMockEfs(mockCtl)
				c := &cloud{
					efs: mockEfs,
				}

				tags := make(map[string]string)
				tags["cluster"] = "efs"

				req := &AccessPointOptions{
					FileSystemId:   fsId,
					Uid:            uid,
					Gid:            gid,
					DirectoryPerms: directoryPerms,
					DirectoryPath:  directoryPath,
					Tags:           tags,
				}

				output := &efs.CreateAccessPointOutput{
					AccessPointArn: aws.String(arn),
					AccessPointId:  aws.String(accessPointId),
					ClientToken:    aws.String("test"),
					FileSystemId:   aws.String(fsId),
					PosixUser: &types.PosixUser{
						Gid: aws.Int64(gid),
						Uid: aws.Int64(uid),
					},
					RootDirectory: &types.RootDirectory{
						CreationInfo: &types.CreationInfo{
							OwnerGid:    aws.Int64(gid),
							OwnerUid:    aws.Int64(uid),
							Permissions: aws.String(directoryPerms),
						},
						Path: aws.String(directoryPath),
					},
				}

				ctx := context.Background()
				mockEfs.EXPECT().CreateAccessPoint(gomock.Eq(ctx), gomock.Any(), gomock.Any()).Return(output, nil)
				res, err := c.CreateAccessPoint(ctx, clientToken, req)

				if err != nil {
					t.Fatalf("CreateAccessPointFailed is failed: %v", err)
				}

				if res == nil {
					t.Fatal("Result is nil")
				}

				if accessPointId != res.AccessPointId {
					t.Fatalf("AccessPointId mismatched. Expected: %v, Actual: %v", accessPointId, res.AccessPointId)
				}

				if fsId != res.FileSystemId {
					t.Fatalf("FileSystemId mismatched. Expected: %v, Actual: %v", fsId, res.FileSystemId)
				}
				mockCtl.Finish()
			},
		},
		{
			name: "Fail",
			testFunc: func(t *testing.T) {
				mockCtl := gomock.NewController(t)
				mockEfs := mocks.NewMockEfs(mockCtl)
				c := &cloud{efs: mockEfs}

				req := &AccessPointOptions{
					FileSystemId:   fsId,
					Uid:            uid,
					Gid:            gid,
					DirectoryPerms: directoryPerms,
					DirectoryPath:  directoryPath,
				}

				ctx := context.Background()
				mockEfs.EXPECT().CreateAccessPoint(gomock.Eq(ctx), gomock.Any(), gomock.Any()).Return(nil, errors.New("CreateAccessPoint failed"))
				_, err := c.CreateAccessPoint(ctx, clientToken, req)
				if err == nil {
					t.Fatalf("CreateAccessPoint did not fail")
				}
				mockCtl.Finish()
			},
		},
		{
			name: "Fail: Access Denied",
			testFunc: func(t *testing.T) {
				mockCtl := gomock.NewController(t)
				mockEfs := mocks.NewMockEfs(mockCtl)
				c := &cloud{efs: mockEfs}

				req := &AccessPointOptions{
					FileSystemId:   fsId,
					Uid:            uid,
					Gid:            gid,
					DirectoryPerms: directoryPerms,
					DirectoryPath:  directoryPath,
				}

				ctx := context.Background()
				mockEfs.EXPECT().CreateAccessPoint(gomock.Eq(ctx), gomock.Any(), gomock.Any()).Return(nil,
					&smithy.GenericAPIError{
						Code:    AccessDeniedException,
						Message: "Access Denied",
					})
				_, err := c.CreateAccessPoint(ctx, clientToken, req)
				if err == nil {
					t.Fatalf("CreateAccessPoint did not fail")
				}
				if err != ErrAccessDenied {
					t.Fatalf("Failed. Expected: %v, Actual:%v", ErrAccessDenied, err)
				}
				mockCtl.Finish()
			},
		},
	}

	for _, tc := range testCases {
		t.Run(tc.name, tc.testFunc)
	}
}

func TestDeleteAccessPoint(t *testing.T) {
	var (
		accessPointId = "fsap-abcd1234xyz987"
	)
	testCases := []struct {
		name     string
		testFunc func(t *testing.T)
	}{
		{
			name: "Success",
			testFunc: func(t *testing.T) {
				mockctl := gomock.NewController(t)
				mockEfs := mocks.NewMockEfs(mockctl)
				c := &cloud{efs: mockEfs}

				output := &efs.DeleteAccessPointOutput{}
				ctx := context.Background()
				mockEfs.EXPECT().DeleteAccessPoint(gomock.Eq(ctx), gomock.Any(), gomock.Any()).Return(output, nil)
				err := c.DeleteAccessPoint(ctx, accessPointId)
				if err != nil {
					t.Fatalf("Delete Access Point failed: %v", err)
				}

				mockctl.Finish()
			},
		},
		{
			name: "Fail: Access Point Not Found",
			testFunc: func(t *testing.T) {
				mockctl := gomock.NewController(t)
				mockEfs := mocks.NewMockEfs(mockctl)
				c := &cloud{efs: mockEfs}
				ctx := context.Background()
				mockEfs.EXPECT().DeleteAccessPoint(gomock.Eq(ctx), gomock.Any(), gomock.Any()).Return(nil,
					&types.AccessPointNotFound{
						Message: aws.String("Access Point not found"),
					})
				err := c.DeleteAccessPoint(ctx, accessPointId)
				if err == nil {
					t.Fatalf("DeleteAccessPoint did not fail")
				}
				if err != ErrNotFound {
					t.Fatalf("Failed. Expected: %v, Actual:%v", ErrNotFound, err)
				}
				mockctl.Finish()
			},
		},
		{
			name: "Fail: Access Denied",
			testFunc: func(t *testing.T) {
				mockctl := gomock.NewController(t)
				mockEfs := mocks.NewMockEfs(mockctl)
				c := &cloud{efs: mockEfs}
				ctx := context.Background()
				mockEfs.EXPECT().DeleteAccessPoint(gomock.Eq(ctx), gomock.Any(), gomock.Any()).Return(nil,
					&smithy.GenericAPIError{
						Code:    AccessDeniedException,
						Message: "Access Denied",
					})
				err := c.DeleteAccessPoint(ctx, accessPointId)
				if err == nil {
					t.Fatalf("DeleteAccessPoint did not fail")
				}
				if err != ErrAccessDenied {
					t.Fatalf("Failed. Expected: %v, Actual:%v", ErrAccessDenied, err)
				}
				mockctl.Finish()
			},
		},
		{
			name: "Fail: Other",
			testFunc: func(t *testing.T) {
				mockctl := gomock.NewController(t)
				mockEfs := mocks.NewMockEfs(mockctl)
				c := &cloud{efs: mockEfs}

				ctx := context.Background()
				mockEfs.EXPECT().DeleteAccessPoint(gomock.Eq(ctx), gomock.Any(), gomock.Any()).Return(nil, errors.New("DeleteAccessPoint failed"))
				err := c.DeleteAccessPoint(ctx, accessPointId)
				if err == nil {
					t.Fatalf("DeleteAccessPoint did not fail")
				}
				mockctl.Finish()
			},
		},
	}
	for _, tc := range testCases {
		t.Run(tc.name, tc.testFunc)
	}
}

func TestDescribeAccessPoint(t *testing.T) {
	var (
		arn                  = "arn:aws:elasticfilesystem:us-east-1:1234567890:access-point/fsap-abcd1234xyz987"
		accessPointId        = "fsap-abcd1234xyz987"
		fsId                 = "fs-abcd1234"
		uid            int64 = 1001
		gid            int64 = 1001
		directoryPerms       = "0777"
		directoryPath        = "/test"
	)
	testCases := []struct {
		name     string
		testFunc func(t *testing.T)
	}{
		{
			name: "Success",
			testFunc: func(t *testing.T) {
				mockctl := gomock.NewController(t)
				mockEfs := mocks.NewMockEfs(mockctl)
				c := &cloud{efs: mockEfs}

				output := &efs.DescribeAccessPointsOutput{
					AccessPoints: []types.AccessPointDescription{
						{
							AccessPointArn: aws.String(arn),
							AccessPointId:  aws.String(accessPointId),
							ClientToken:    aws.String("test"),
							FileSystemId:   aws.String(fsId),
							OwnerId:        aws.String("1234567890"),
							PosixUser: &types.PosixUser{
								Gid: aws.Int64(gid),
								Uid: aws.Int64(uid),
							},
							RootDirectory: &types.RootDirectory{
								CreationInfo: &types.CreationInfo{
									OwnerGid:    aws.Int64(gid),
									OwnerUid:    aws.Int64(uid),
									Permissions: aws.String(directoryPerms),
								},
								Path: aws.String(directoryPath),
							},
						},
					},
					NextToken: nil,
				}
				ctx := context.Background()
				mockEfs.EXPECT().DescribeAccessPoints(gomock.Eq(ctx), gomock.Any(), gomock.Any()).Return(output, nil)
				res, err := c.DescribeAccessPoint(ctx, accessPointId)
				if err != nil {
					t.Fatalf("Describe Access Point failed: %v", err)
				}

				if res == nil {
					t.Fatal("Result is nil")
				}

				if accessPointId != res.AccessPointId {
					t.Fatalf("AccessPointId mismatched. Expected: %v, Actual: %v", accessPointId, res.AccessPointId)
				}

				if fsId != res.FileSystemId {
					t.Fatalf("FileSystemId mismatched. Expected: %v, Actual: %v", fsId, res.FileSystemId)
				}
				mockctl.Finish()
			},
		},
		{
			name: "Success - nil Posix user",
			testFunc: func(t *testing.T) {
				mockctl := gomock.NewController(t)
				mockEfs := mocks.NewMockEfs(mockctl)
				c := &cloud{efs: mockEfs}

				output := &efs.DescribeAccessPointsOutput{
					AccessPoints: []types.AccessPointDescription{
						{
							AccessPointArn: aws.String(arn),
							AccessPointId:  aws.String(accessPointId),
							ClientToken:    aws.String("test"),
							FileSystemId:   aws.String(fsId),
							OwnerId:        aws.String("1234567890"),
							RootDirectory: &types.RootDirectory{
								CreationInfo: &types.CreationInfo{
									OwnerGid:    aws.Int64(gid),
									OwnerUid:    aws.Int64(uid),
									Permissions: aws.String(directoryPerms),
								},
								Path: aws.String(directoryPath),
							},
						},
					},
					NextToken: nil,
				}
				ctx := context.Background()
				mockEfs.EXPECT().DescribeAccessPoints(gomock.Eq(ctx), gomock.Any(), gomock.Any()).Return(output, nil)
				res, err := c.DescribeAccessPoint(ctx, accessPointId)
				if err != nil {
					t.Fatalf("Describe Access Point failed: %v", err)
				}

				if res == nil {
					t.Fatal("Result is nil")
				}

				if accessPointId != res.AccessPointId {
					t.Fatalf("AccessPointId mismatched. Expected: %v, Actual: %v", accessPointId, res.AccessPointId)
				}

				if fsId != res.FileSystemId {
					t.Fatalf("FileSystemId mismatched. Expected: %v, Actual: %v", fsId, res.FileSystemId)
				}
				mockctl.Finish()
			},
		},
		{
			name: "Fail: DescribeAccessPoint result has 0 access points",
			testFunc: func(t *testing.T) {
				mockctl := gomock.NewController(t)
				mockEfs := mocks.NewMockEfs(mockctl)
				c := &cloud{efs: mockEfs}

				output := &efs.DescribeAccessPointsOutput{
					AccessPoints: []types.AccessPointDescription{},
					NextToken:    nil,
				}
				ctx := context.Background()
				mockEfs.EXPECT().DescribeAccessPoints(gomock.Eq(ctx), gomock.Any(), gomock.Any()).Return(output, nil)
				_, err := c.DescribeAccessPoint(ctx, accessPointId)
				if err == nil {
					t.Fatalf("DescribeAccessPoint did not fail")
				}
				mockctl.Finish()
			},
		},
		{
			name: "Fail: DescribeAccessPoint result has more than 1 access points",
			testFunc: func(t *testing.T) {
				mockctl := gomock.NewController(t)
				mockEfs := mocks.NewMockEfs(mockctl)
				c := &cloud{efs: mockEfs}

				output := &efs.DescribeAccessPointsOutput{
					AccessPoints: []types.AccessPointDescription{
						{
							AccessPointArn: aws.String(arn),
							AccessPointId:  aws.String(accessPointId),
							ClientToken:    aws.String("test"),
							FileSystemId:   aws.String(fsId),
							OwnerId:        aws.String("1234567890"),
							PosixUser: &types.PosixUser{
								Gid: aws.Int64(gid),
								Uid: aws.Int64(uid),
							},
							RootDirectory: &types.RootDirectory{
								CreationInfo: &types.CreationInfo{
									OwnerGid:    aws.Int64(gid),
									OwnerUid:    aws.Int64(uid),
									Permissions: aws.String(directoryPerms),
								},
								Path: aws.String(directoryPath),
							},
						},
						{
							AccessPointArn: aws.String(arn),
							AccessPointId:  aws.String(accessPointId),
							ClientToken:    aws.String("test"),
							FileSystemId:   aws.String(fsId),
							OwnerId:        aws.String("1234567890"),
							PosixUser: &types.PosixUser{
								Gid: aws.Int64(gid),
								Uid: aws.Int64(uid),
							},
							RootDirectory: &types.RootDirectory{
								CreationInfo: &types.CreationInfo{
									OwnerGid:    aws.Int64(gid),
									OwnerUid:    aws.Int64(uid),
									Permissions: aws.String(directoryPerms),
								},
								Path: aws.String(directoryPath),
							},
						},
					},
					NextToken: nil,
				}
				ctx := context.Background()
				mockEfs.EXPECT().DescribeAccessPoints(gomock.Eq(ctx), gomock.Any(), gomock.Any()).Return(output, nil)
				_, err := c.DescribeAccessPoint(ctx, accessPointId)
				if err == nil {
					t.Fatalf("DescribeAccessPoint did not fail")
				}
				mockctl.Finish()
			},
		},
		{
			name: "Fail: Access Point Not Found",
			testFunc: func(t *testing.T) {
				mockctl := gomock.NewController(t)
				mockEfs := mocks.NewMockEfs(mockctl)
				c := &cloud{efs: mockEfs}

				ctx := context.Background()
				mockEfs.EXPECT().DescribeAccessPoints(gomock.Eq(ctx), gomock.Any(), gomock.Any()).Return(nil,
					&types.AccessPointNotFound{
						Message: aws.String("Access Point not found"),
					})
				_, err := c.DescribeAccessPoint(ctx, accessPointId)
				if err == nil {
					t.Fatalf("DescribeAccessPoint did not fail")
				}
				if err != ErrNotFound {
					t.Fatalf("Failed. Expected: %v, Actual: %v", ErrNotFound, err)
				}
				mockctl.Finish()
			},
		},
		{
			name: "Fail: Access Denied",
			testFunc: func(t *testing.T) {
				mockctl := gomock.NewController(t)
				mockEfs := mocks.NewMockEfs(mockctl)
				c := &cloud{efs: mockEfs}

				ctx := context.Background()
				mockEfs.EXPECT().DescribeAccessPoints(gomock.Eq(ctx), gomock.Any(), gomock.Any()).Return(nil,
					&smithy.GenericAPIError{
						Code:    AccessDeniedException,
						Message: "Access Denied",
					})
				_, err := c.DescribeAccessPoint(ctx, accessPointId)
				if err == nil {
					t.Fatalf("DescribeAccessPoint did not fail")
				}
				if err != ErrAccessDenied {
					t.Fatalf("Failed. Expected: %v, Actual:%v", ErrAccessDenied, err)
				}
				mockctl.Finish()
			},
		},
		{
			name: "Fail: Other",
			testFunc: func(t *testing.T) {
				mockctl := gomock.NewController(t)
				mockEfs := mocks.NewMockEfs(mockctl)
				c := &cloud{efs: mockEfs}

				ctx := context.Background()
				mockEfs.EXPECT().DescribeAccessPoints(gomock.Eq(ctx), gomock.Any(), gomock.Any()).Return(nil, errors.New("DescribeAccessPoint failed"))
				_, err := c.DescribeAccessPoint(ctx, accessPointId)
				if err == nil {
					t.Fatalf("DescribeAccessPoint did not fail")
				}
				mockctl.Finish()
			},
		},
	}
	for _, tc := range testCases {
		t.Run(tc.name, tc.testFunc)
	}
}

func TestFindAccessPointByClientToken(t *testing.T) {
	var (
		fsId                = "fs-abcd1234"
		accessPointId       = "ap-abc123"
		clientToken         = "token"
		path                = "/myDir"
		Gid           int64 = 1000
		Uid           int64 = 1000
	)
	testCases := []struct {
		name     string
		testFunc func(t *testing.T)
	}{
		{
			name: "Success - clientToken found",
			testFunc: func(t *testing.T) {
				mockctl := gomock.NewController(t)
				mockEfs := mocks.NewMockEfs(mockctl)
				c := &cloud{efs: mockEfs}

				output := &efs.DescribeAccessPointsOutput{
					AccessPoints: []types.AccessPointDescription{
						{
							AccessPointId: aws.String(accessPointId),
							FileSystemId:  aws.String(fsId),
							ClientToken:   aws.String(clientToken),
							RootDirectory: &types.RootDirectory{
								Path: aws.String(path),
							},
							PosixUser: &types.PosixUser{
								Gid: aws.Int64(Gid),
								Uid: aws.Int64(Uid),
							},
						},
					},
					NextToken: nil,
				}

				ctx := context.Background()
				mockEfs.EXPECT().DescribeAccessPoints(gomock.Eq(ctx), gomock.Any(), gomock.Any()).Return(output, nil)
				res, err := c.FindAccessPointByClientToken(ctx, clientToken, fsId)
				if err != nil {
					t.Fatalf("Find Access Point by Client Token failed: %v", err)
				}

				if res == nil {
					t.Fatal("Result is nil")
				}

				mockctl.Finish()
			},
		},
		{
			name: "Success - nil result if clientToken is not found",
			testFunc: func(t *testing.T) {
				mockctl := gomock.NewController(t)
				mockEfs := mocks.NewMockEfs(mockctl)
				c := &cloud{efs: mockEfs}

				output := &efs.DescribeAccessPointsOutput{
					AccessPoints: []types.AccessPointDescription{
						{
							AccessPointId: aws.String(accessPointId),
							FileSystemId:  aws.String(fsId),
							ClientToken:   aws.String("differentToken"),
							RootDirectory: &types.RootDirectory{
								Path: aws.String(path),
							},
							PosixUser: &types.PosixUser{
								Gid: aws.Int64(Gid),
								Uid: aws.Int64(Uid),
							},
						},
					},
					NextToken: nil,
				}

				ctx := context.Background()
				mockEfs.EXPECT().DescribeAccessPoints(gomock.Eq(ctx), gomock.Any(), gomock.Any()).Return(output, nil)
				res, err := c.FindAccessPointByClientToken(ctx, clientToken, fsId)
				if err != nil {
					t.Fatalf("Find Access Point by Client Token failed: %v", err)
				}

				if res != nil {
					t.Fatal("Result should be nil. No access point with the specified token")
				}

				mockctl.Finish()
			},
		},
		{
			name: "Fail - Access Denied",
			testFunc: func(t *testing.T) {
				mockctl := gomock.NewController(t)
				mockEfs := mocks.NewMockEfs(mockctl)
				c := &cloud{efs: mockEfs}
				ctx := context.Background()
				mockEfs.EXPECT().DescribeAccessPoints(gomock.Eq(ctx), gomock.Any(), gomock.Any()).Return(nil,
					&smithy.GenericAPIError{
						Code:    AccessDeniedException,
						Message: "Access Denied",
					})
				_, err := c.FindAccessPointByClientToken(ctx, clientToken, fsId)
				if err == nil {
					t.Fatalf("Find Access Point by Client Token should have failed: %v", err)
				}

				mockctl.Finish()
			},
		},
	}
	for _, tc := range testCases {
		t.Run(tc.name, tc.testFunc)
	}
}

func TestListAccessPoints(t *testing.T) {
	var (
		fsId                = "fs-abcd1234"
		accessPointId       = "ap-abc123"
		Gid           int64 = 1000
		Uid           int64 = 1000
	)
	testCases := []struct {
		name     string
		testFunc func(t *testing.T)
	}{
		{
			name: "Success",
			testFunc: func(t *testing.T) {
				mockctl := gomock.NewController(t)
				mockEfs := mocks.NewMockEfs(mockctl)
				c := &cloud{efs: mockEfs}

				output := &efs.DescribeAccessPointsOutput{
					AccessPoints: []types.AccessPointDescription{
						{
							AccessPointId: aws.String(accessPointId),
							FileSystemId:  aws.String(fsId),
							PosixUser: &types.PosixUser{
								Gid: aws.Int64(Gid),
								Uid: aws.Int64(Uid),
							},
						},
					},
					NextToken: nil,
				}

				ctx := context.Background()
				mockEfs.EXPECT().DescribeAccessPoints(gomock.Eq(ctx), gomock.Any(), gomock.Any()).Return(output, nil)
				res, err := c.ListAccessPoints(ctx, fsId)
				if err != nil {
					t.Fatalf("List Access Points failed: %v", err)
				}

				if res == nil {
					t.Fatal("Result is nil")
				}

				if len(res) != 1 {
					t.Fatalf("Expected only one AccessPoint in response but got: %v", res)
				}

				mockctl.Finish()
			},
		},
		{
			name: "Success - multiple access points",
			testFunc: func(t *testing.T) {
				mockctl := gomock.NewController(t)
				mockEfs := mocks.NewMockEfs(mockctl)
				c := &cloud{efs: mockEfs}

				output := &efs.DescribeAccessPointsOutput{
					AccessPoints: []types.AccessPointDescription{
						{
							AccessPointId: aws.String(accessPointId),
							FileSystemId:  aws.String(fsId),
							PosixUser: &types.PosixUser{
								Gid: aws.Int64(Gid),
								Uid: aws.Int64(Uid),
							},
						},
						{
							AccessPointId: aws.String(accessPointId),
							FileSystemId:  aws.String(fsId),
							PosixUser: &types.PosixUser{
								Gid: aws.Int64(1001),
								Uid: aws.Int64(1001),
							},
						},
					},
					NextToken: nil,
				}

				ctx := context.Background()
				mockEfs.EXPECT().DescribeAccessPoints(gomock.Eq(ctx), gomock.Any(), gomock.Any()).Return(output, nil)
				res, err := c.ListAccessPoints(ctx, fsId)
				if err != nil {
					t.Fatalf("List Access Points failed: %v", err)
				}

				if res == nil {
					t.Fatal("Result is nil")
				}

				if len(res) != 2 {
					t.Fatalf("Expected two AccessPoints in response but got: %v", res)
				}

				mockctl.Finish()
			},
		},
		{
			name: "Fail - Access Denied",
			testFunc: func(t *testing.T) {
				mockctl := gomock.NewController(t)
				mockEfs := mocks.NewMockEfs(mockctl)
				c := &cloud{efs: mockEfs}
				ctx := context.Background()
				mockEfs.EXPECT().DescribeAccessPoints(gomock.Eq(ctx), gomock.Any(), gomock.Any()).Return(nil,
					&smithy.GenericAPIError{
						Code:    AccessDeniedException,
						Message: "Access Denied",
					})
				_, err := c.ListAccessPoints(ctx, fsId)
				if err == nil {
					t.Fatalf("List Access Points should have failed: %v", err)
				}

				mockctl.Finish()
			},
		},
	}
	for _, tc := range testCases {
		t.Run(tc.name, tc.testFunc)
	}
}

func TestDescribeFileSystem(t *testing.T) {
	var (
		fsId = "fs-abcd1234"
	)
	testCases := []struct {
		name     string
		testFunc func(t *testing.T)
	}{
		{
			name: "Success",
			testFunc: func(t *testing.T) {
				mockctl := gomock.NewController(t)
				mockEfs := mocks.NewMockEfs(mockctl)
				c := &cloud{efs: mockEfs}

				output := &efs.DescribeFileSystemsOutput{
					FileSystems: []types.FileSystemDescription{
						{
							CreationToken: aws.String("test"),
							Encrypted:     aws.Bool(true),
							FileSystemId:  aws.String(fsId),
							Name:          aws.String("test"),
							OwnerId:       aws.String("1234567890"),
						},
					},
				}

				ctx := context.Background()
<<<<<<< HEAD
				mockEfs.EXPECT().DescribeFileSystems(gomock.Eq(ctx), gomock.Any()).Return(output, nil)
				res, err := c.DescribeFileSystemById(ctx, fsId)
=======
				mockEfs.EXPECT().DescribeFileSystems(gomock.Eq(ctx), gomock.Any(), gomock.Any()).Return(output, nil)
				res, err := c.DescribeFileSystem(ctx, fsId)
>>>>>>> c3b17aa2
				if err != nil {
					t.Fatalf("Describe File System failed: %v", err)
				}

				if res == nil {
					t.Fatal("Result is nil")
				}

				if fsId != res.FileSystemId {
					t.Fatalf("FileSystemId mismatched. Expected: %v, Actual: %v", fsId, res.FileSystemId)
				}
				mockctl.Finish()
			},
		},
		{
			name: "Fail: DescribeFileSystems result has 0 file systems",
			testFunc: func(t *testing.T) {
				mockctl := gomock.NewController(t)
				mockEfs := mocks.NewMockEfs(mockctl)
				c := &cloud{efs: mockEfs}

				output := &efs.DescribeFileSystemsOutput{
					FileSystems: []types.FileSystemDescription{},
				}

				ctx := context.Background()
<<<<<<< HEAD
				mockEfs.EXPECT().DescribeFileSystems(gomock.Eq(ctx), gomock.Any()).Return(output, nil)
				_, err := c.DescribeFileSystemById(ctx, fsId)
=======
				mockEfs.EXPECT().DescribeFileSystems(gomock.Eq(ctx), gomock.Any(), gomock.Any()).Return(output, nil)
				_, err := c.DescribeFileSystem(ctx, fsId)
>>>>>>> c3b17aa2
				if err == nil {
					t.Fatalf("DescribeFileSystem did not fail")
				}
				mockctl.Finish()
			},
		},
		{
			name: "Fail: DescribeFileSystem result has more than 1 file-system",
			testFunc: func(t *testing.T) {
				mockctl := gomock.NewController(t)
				mockEfs := mocks.NewMockEfs(mockctl)
				c := &cloud{efs: mockEfs}

				output := &efs.DescribeFileSystemsOutput{
					FileSystems: []types.FileSystemDescription{
						{
							CreationToken: aws.String("test"),
							Encrypted:     aws.Bool(true),
							FileSystemId:  aws.String(fsId),
							Name:          aws.String("test"),
							OwnerId:       aws.String("1234567890"),
						},
						{
							CreationToken: aws.String("test"),
							Encrypted:     aws.Bool(true),
							FileSystemId:  aws.String(fsId),
							Name:          aws.String("test"),
							OwnerId:       aws.String("1234567890"),
						},
					},
				}

				ctx := context.Background()
<<<<<<< HEAD
				mockEfs.EXPECT().DescribeFileSystems(gomock.Eq(ctx), gomock.Any()).Return(output, nil)
				_, err := c.DescribeFileSystemById(ctx, fsId)
=======
				mockEfs.EXPECT().DescribeFileSystems(gomock.Eq(ctx), gomock.Any(), gomock.Any()).Return(output, nil)
				_, err := c.DescribeFileSystem(ctx, fsId)
>>>>>>> c3b17aa2
				if err == nil {
					t.Fatalf("DescribeFileSystem did not fail")
				}
				mockctl.Finish()
			},
		},
		{
			name: "Fail: File System Not Found",
			testFunc: func(t *testing.T) {
				mockctl := gomock.NewController(t)
				mockEfs := mocks.NewMockEfs(mockctl)
				c := &cloud{efs: mockEfs}

				ctx := context.Background()
				mockEfs.EXPECT().DescribeFileSystems(gomock.Eq(ctx), gomock.Any(), gomock.Any()).Return(nil,
					&types.FileSystemNotFound{
						Message: aws.String("File System not found"),
					})
				_, err := c.DescribeFileSystemById(ctx, fsId)
				if err == nil {
					t.Fatalf("DescribeFileSystem did not fail")
				}
				if err != ErrNotFound {
					t.Fatalf("Failed. Expected: %v, Actual:%v", ErrNotFound, err)
				}
				mockctl.Finish()
			},
		},
		{
			name: "Fail: Access Denied",
			testFunc: func(t *testing.T) {
				mockctl := gomock.NewController(t)
				mockEfs := mocks.NewMockEfs(mockctl)
				c := &cloud{efs: mockEfs}

				ctx := context.Background()
				mockEfs.EXPECT().DescribeFileSystems(gomock.Eq(ctx), gomock.Any(), gomock.Any()).Return(nil,
					&smithy.GenericAPIError{
						Code:    AccessDeniedException,
						Message: "Access Denied",
					})
				_, err := c.DescribeFileSystemById(ctx, fsId)
				if err == nil {
					t.Fatalf("DescribeFileSystem did not fail")
				}
				if err != ErrAccessDenied {
					t.Fatalf("Failed. Expected: %v, Actual:%v", ErrAccessDenied, err)
				}
				mockctl.Finish()
			},
		},
		{
			name: "Fail: Other",
			testFunc: func(t *testing.T) {
				mockctl := gomock.NewController(t)
				mockEfs := mocks.NewMockEfs(mockctl)
				c := &cloud{efs: mockEfs}

				ctx := context.Background()
<<<<<<< HEAD
				mockEfs.EXPECT().DescribeFileSystems(gomock.Eq(ctx), gomock.Any()).Return(nil, errors.New("DescribeFileSystem failed"))
				_, err := c.DescribeFileSystemById(ctx, fsId)
=======
				mockEfs.EXPECT().DescribeFileSystems(gomock.Eq(ctx), gomock.Any(), gomock.Any()).Return(nil, errors.New("DescribeFileSystem failed"))
				_, err := c.DescribeFileSystem(ctx, fsId)
>>>>>>> c3b17aa2
				if err == nil {
					t.Fatalf("DescribeFileSystem did not fail")
				}
				mockctl.Finish()
			},
		},
	}
	for _, tc := range testCases {
		t.Run(tc.name, tc.testFunc)
	}
}

func TestDescribeMountTargets(t *testing.T) {
	var (
		fsId = "fs-abcd1234"
		az   = "us-east-1a"
		mtId = "fsmt-abcd1234"
	)

	testCases := []struct {
		name        string
		mockOutput  *efs.DescribeMountTargetsOutput
		mockError   error
		expectError errtyp
	}{
		{
			name: "Success: normal flow",
			mockOutput: &efs.DescribeMountTargetsOutput{
				MountTargets: []types.MountTargetDescription{
					{
						AvailabilityZoneId:   aws.String("az-id"),
						AvailabilityZoneName: aws.String(az),
						FileSystemId:         aws.String(fsId),
						IpAddress:            aws.String("127.0.0.1"),
						LifeCycleState:       types.LifeCycleStateAvailable,
						MountTargetId:        aws.String(mtId),
						NetworkInterfaceId:   aws.String("eni-abcd1234"),
						OwnerId:              aws.String("1234567890"),
						SubnetId:             aws.String("subnet-abcd1234"),
					},
				},
			},
			expectError: errtyp{},
		},
		{
			name: "Success: Mount target with preferred AZ does not exist. Pick random Az.",
			mockOutput: &efs.DescribeMountTargetsOutput{
				MountTargets: []types.MountTargetDescription{
					{
						AvailabilityZoneId:   aws.String("az-id"),
						AvailabilityZoneName: aws.String("us-east-1f"),
						FileSystemId:         aws.String(fsId),
						IpAddress:            aws.String("127.0.0.1"),
						LifeCycleState:       types.LifeCycleStateAvailable,
						MountTargetId:        aws.String(mtId),
						NetworkInterfaceId:   aws.String("eni-abcd1234"),
						OwnerId:              aws.String("1234567890"),
						SubnetId:             aws.String("subnet-abcd1234"),
					},
				},
			},
			expectError: errtyp{},
		},
		{
			name: "Fail: File system does not have any mount targets",
			mockOutput: &efs.DescribeMountTargetsOutput{
				MountTargets: []types.MountTargetDescription{},
			},
			expectError: errtyp{
				code:    "",
				message: "Cannot find mount targets for file system fs-abcd1234. Please create mount targets for file system.",
			},
		},
		{
			name: "Fail: File system does not have any mount targets in available life cycle state",
			mockOutput: &efs.DescribeMountTargetsOutput{
				MountTargets: []types.MountTargetDescription{
					{
						AvailabilityZoneId:   aws.String("az-id"),
						AvailabilityZoneName: aws.String(az),
						FileSystemId:         aws.String(fsId),
						IpAddress:            aws.String("127.0.0.1"),
						LifeCycleState:       types.LifeCycleStateCreating,
						MountTargetId:        aws.String(mtId),
						NetworkInterfaceId:   aws.String("eni-abcd1234"),
						OwnerId:              aws.String("1234567890"),
						SubnetId:             aws.String("subnet-abcd1234"),
					},
				},
			},
			expectError: errtyp{
				code:    "",
				message: "No mount target for file system fs-abcd1234 is in available state. Please retry in 5 minutes.",
			},
		},
		{
			name: "Fail: File System Not Found",
			mockError: &types.FileSystemNotFound{
				Message: aws.String("File System not found"),
			},
			expectError: errtyp{message: "Resource was not found"},
		},
		{
			name: "Fail: Access Denied",
			mockError: &smithy.GenericAPIError{
				Code:    AccessDeniedException,
				Message: "Access Denied",
			},
			expectError: errtyp{message: "Access denied"},
		},
		{
			name:        "Fail: Other",
			mockError:   errors.New("DescribeMountTargets failed"),
			expectError: errtyp{message: "Describe Mount Targets failed: DescribeMountTargets failed"},
		},
	}

	for _, tc := range testCases {
		t.Run(tc.name, func(t *testing.T) {
			mockctl := gomock.NewController(t)
			defer mockctl.Finish()
			mockEfs := mocks.NewMockEfs(mockctl)
			c := &cloud{efs: mockEfs}
			ctx := context.Background()

			if tc.mockOutput != nil {
				mockEfs.EXPECT().DescribeMountTargets(gomock.Eq(ctx), gomock.Any(), gomock.Any()).Return(tc.mockOutput, nil)
			}

			if tc.mockError != nil {
				mockEfs.EXPECT().DescribeMountTargets(gomock.Eq(ctx), gomock.Any(), gomock.Any()).Return(nil, tc.mockError)
			}

			res, err := c.DescribeMountTargets(ctx, fsId, az)
			testResult(t, "DescribeMountTargets", res, err, tc.expectError)

		})
	}
}

func TestDescribeFileSystemByToken(t *testing.T) {
	var (
		fsId          = []string{"fs-abcd1234", "fs-efgh5678"}
		fsArn         = []string{"arn:aws:elasticfilesystem:us-west-2:1111333322228888:file-system/fs-0123456789abcdef8", "arn:aws:elasticfilesystem:us-west-2:1111333322228888:file-system/fs-987654321abcdef0"}
		creationToken = "efs-for-discovery"
		az            = "us-east-1a"
	)

	testCases := []struct {
		name     string
		testFunc func(t *testing.T)
	}{
		{
			name: "Success: Normal flow",
			testFunc: func(t *testing.T) {
				mockctl := gomock.NewController(t)
				mockEfs := mocks.NewMockEfs(mockctl)
				c := &cloud{efs: mockEfs}

				fs := &efs.DescribeFileSystemsOutput{
					FileSystems: []types.FileSystemDescription{
						{
							FileSystemId:         aws.String(fsId[0]),
							FileSystemArn:        aws.String(fsArn[0]),
							Encrypted:            aws.Bool(true),
							CreationToken:        aws.String("efs-for-discovery"),
							AvailabilityZoneName: aws.String(az),
							Tags: []types.Tag{
								{
									Key:   aws.String("env"),
									Value: aws.String("prod"),
								},
								{
									Key:   aws.String("owner"),
									Value: aws.String("avanishpatil23@gmail.com"),
								},
							},
						},
						{
							FileSystemId:         aws.String(fsId[1]),
							FileSystemArn:        aws.String(fsArn[1]),
							Encrypted:            aws.Bool(true),
							CreationToken:        aws.String("efs-not-for-discovery"),
							AvailabilityZoneName: aws.String(az),
							Tags: []types.Tag{
								{
									Key:   aws.String("env"),
									Value: aws.String("prod"),
								},
								{
									Key:   aws.String("owner"),
									Value: aws.String("avanishpatil23@gmail.com"),
								},
							},
						},
					},
				}

				ctx := context.Background()
				mockEfs.EXPECT().DescribeFileSystems(gomock.Eq(ctx), gomock.Any()).DoAndReturn(func(ctx context.Context, input *efs.DescribeFileSystemsInput, opts ...func(*efs.Options)) (*efs.DescribeFileSystemsOutput, error) {
					res := &efs.DescribeFileSystemsOutput{}
					for _, fileSystem := range fs.FileSystems {
						if input.CreationToken != nil && *fileSystem.CreationToken == *input.CreationToken {
							res.FileSystems = append(res.FileSystems, fileSystem)
						} else if input.CreationToken == nil {
							res.FileSystems = append(res.FileSystems, fileSystem)
						}
					}
					return res, nil
				})

				efsList, err := c.DescribeFileSystemByToken(ctx, creationToken)
				if err != nil {
					t.Fatalf("DescribeFileSystem failed")
				}
				if len(efsList) != 1 {
					t.Fatalf("Expected 1 fileSystems got %d", len(efsList))
				}
				mockctl.Finish()
			},
		},
		{
			name: "Success: Normal flow without creation token",
			testFunc: func(t *testing.T) {
				mockctl := gomock.NewController(t)
				mockEfs := mocks.NewMockEfs(mockctl)
				c := &cloud{efs: mockEfs}

				fs := &efs.DescribeFileSystemsOutput{
					FileSystems: []types.FileSystemDescription{
						{
							FileSystemId:         aws.String(fsId[0]),
							FileSystemArn:        aws.String(fsArn[0]),
							Encrypted:            aws.Bool(true),
							CreationToken:        aws.String("efs-for-discovery"),
							AvailabilityZoneName: aws.String(az),
							Tags: []types.Tag{
								{
									Key:   aws.String("env"),
									Value: aws.String("prod"),
								},
								{
									Key:   aws.String("owner"),
									Value: aws.String("avanishpatil23@gmail.com"),
								},
							},
						},
						{
							FileSystemId:         aws.String(fsId[1]),
							FileSystemArn:        aws.String(fsArn[1]),
							Encrypted:            aws.Bool(true),
							CreationToken:        aws.String("efs-not-for-discovery"),
							AvailabilityZoneName: aws.String(az),
							Tags: []types.Tag{
								{
									Key:   aws.String("env"),
									Value: aws.String("prod"),
								},
								{
									Key:   aws.String("owner"),
									Value: aws.String("avanishpatil23@gmail.com"),
								},
							},
						},
					},
				}

				ctx := context.Background()
				mockEfs.EXPECT().DescribeFileSystems(gomock.Eq(ctx), gomock.Any()).DoAndReturn(func(ctx context.Context, input *efs.DescribeFileSystemsInput, opts ...func(*efs.Options)) (*efs.DescribeFileSystemsOutput, error) {
					res := &efs.DescribeFileSystemsOutput{}
					for _, fileSystem := range fs.FileSystems {
						if input.CreationToken != nil && *fileSystem.CreationToken == *input.CreationToken {
							res.FileSystems = append(res.FileSystems, fileSystem)
						} else if input.CreationToken == nil {
							res.FileSystems = append(res.FileSystems, fileSystem)
						}
					}
					return res, nil
				})

				efsList, err := c.DescribeFileSystemByToken(ctx, "")
				if err != nil {
					t.Fatalf("DescribeFileSystem failed")
				}
				if len(efsList) != len(fs.FileSystems) {
					t.Fatalf("Expected 1 fileSystems got %d", len(efsList))
				}
				for i, fileSystem := range fs.FileSystems {
					for _, v := range fileSystem.Tags {
						if val, exists := efsList[i].Tags[*v.Key]; !exists || val != *v.Value {
							t.Fatalf("Tags list is corrupted, expected %s for %s but got %s", *v.Value, *v.Key, val)
						}
					}
				}
				mockctl.Finish()
			},
		},
		{
			name: "Fail: Access Denied",
			testFunc: func(t *testing.T) {
				mockctl := gomock.NewController(t)
				mockEfs := mocks.NewMockEfs(mockctl)
				c := &cloud{efs: mockEfs}

				ctx := context.Background()
				mockEfs.EXPECT().DescribeFileSystems(gomock.Eq(ctx), gomock.Any()).Return(nil, &smithy.GenericAPIError{
					Code:    AccessDeniedException,
					Message: "Access Denied",
				})

				_, err := c.DescribeFileSystemByToken(ctx, "efs-discovery")
				if err == nil {
					t.Fatalf("DescribeFileSystemByToken did not fail")
				}
				if err != ErrAccessDenied {
					t.Fatalf("Failed. Expected: %v, Actual:%v", ErrAccessDenied, err)
				}
				mockctl.Finish()
			},
		},
		{
			name: "Fail: File System not found",
			testFunc: func(t *testing.T) {
				mockctl := gomock.NewController(t)
				mockEfs := mocks.NewMockEfs(mockctl)
				c := &cloud{efs: mockEfs}

				ctx := context.Background()
				mockEfs.EXPECT().DescribeFileSystems(gomock.Eq(ctx), gomock.Any()).Return(nil, &types.FileSystemNotFound{
					Message: aws.String("File System not found"),
				})

				_, err := c.DescribeFileSystemByToken(ctx, "efs-discovery")
				if err == nil {
					t.Fatalf("DescribeFileSystemByToken did not fail")
				}
				if err != ErrNotFound {
					t.Fatalf("Failed. Expected: %v, Actual:%v", ErrNotFound, err)
				}
				mockctl.Finish()
			},
		},
	}
	for _, tc := range testCases {
		t.Run(tc.name, tc.testFunc)
	}
}

func testResult(t *testing.T, funcName string, ret interface{}, err error, expectError errtyp) {
	if expectError.message == "" {
		if err != nil {
			t.Fatalf("%s is failed: %v", funcName, err)
		}
		if ret == nil {
			t.Fatal("Expected non-nil return value")
		}
	} else {
		if err == nil {
			t.Fatalf("%s is not failed", funcName)
		}

		if err.Error() != expectError.message {
			t.Fatalf("\nExpected error message: %s\nActual error message:   %s", expectError.message, err.Error())
		}
	}
}

func Test_findAccessPointByPath(t *testing.T) {
	fsId := "testFsId"
	clientToken := "testPvcName"
	dirPath := "testPath"
	diffClientToken := aws.String("diff")

	mockctl := gomock.NewController(t)
	defer mockctl.Finish()
	mockEfs := mocks.NewMockEfs(mockctl)

	expectedSingleAP := &AccessPoint{
		AccessPointId:      "testApId",
		AccessPointRootDir: dirPath,
		FileSystemId:       fsId,
	}

	type args struct {
		clientToken     string
		accessPointOpts *AccessPointOptions
	}
	tests := []struct {
		name            string
		args            args
		prepare         func(*mocks.MockEfs)
		wantAccessPoint *AccessPoint
		wantErr         bool
	}{
		{name: "Expected_ClientToken_Not_Found", args: args{clientToken, &AccessPointOptions{FileSystemId: fsId, DirectoryPath: dirPath}}, prepare: func(mockEfs *mocks.MockEfs) {
			mockEfs.EXPECT().DescribeAccessPoints(gomock.Any(), gomock.Any(), gomock.Any()).Return(&efs.DescribeAccessPointsOutput{
				AccessPoints: []types.AccessPointDescription{{FileSystemId: aws.String(fsId), ClientToken: diffClientToken, AccessPointId: aws.String(expectedSingleAP.AccessPointId), RootDirectory: &types.RootDirectory{Path: aws.String("differentPath")}}},
			}, nil)
		}, wantAccessPoint: nil, wantErr: false},
		{name: "Expected_Path_Found_In_Multiple_APs_And_One_AP_Filtered_By_ClientToken", args: args{clientToken, &AccessPointOptions{FileSystemId: fsId, DirectoryPath: dirPath}}, prepare: func(mockEfs *mocks.MockEfs) {
			mockEfs.EXPECT().DescribeAccessPoints(gomock.Any(), gomock.Any(), gomock.Any()).Return(&efs.DescribeAccessPointsOutput{
				AccessPoints: []types.AccessPointDescription{
					{FileSystemId: aws.String(fsId), ClientToken: diffClientToken, AccessPointId: aws.String("differentApId"), RootDirectory: &types.RootDirectory{Path: aws.String(expectedSingleAP.AccessPointRootDir)}},
					{FileSystemId: aws.String(fsId), ClientToken: &clientToken, AccessPointId: aws.String(expectedSingleAP.AccessPointId), RootDirectory: &types.RootDirectory{Path: aws.String(expectedSingleAP.AccessPointRootDir)}},
				},
			}, nil)
		}, wantAccessPoint: expectedSingleAP, wantErr: false},
		{name: "Fail_DescribeAccessPoints", args: args{clientToken, &AccessPointOptions{FileSystemId: fsId, DirectoryPath: dirPath}}, prepare: func(mockEfs *mocks.MockEfs) {
			mockEfs.EXPECT().DescribeAccessPoints(gomock.Any(), gomock.Any(), gomock.Any()).Return(nil, errors.New("access_denied"))
		}, wantAccessPoint: nil, wantErr: true},
	}
	for _, tt := range tests {
		t.Run(tt.name, func(t *testing.T) {
			c := &cloud{efs: mockEfs}
			ctx := context.Background()

			if tt.prepare != nil {
				tt.prepare(mockEfs)
			}

			gotAccessPoint, err := c.FindAccessPointByClientToken(ctx, tt.args.clientToken, tt.args.accessPointOpts.FileSystemId)
			if (err != nil) != tt.wantErr {
				t.Errorf("findAccessPointByClientToken() error = %v, wantErr %v", err, tt.wantErr)
				return
			}
			if !reflect.DeepEqual(gotAccessPoint, tt.wantAccessPoint) {
				t.Errorf("findAccessPointByClientToken() gotAccessPoint = %v, want %v", gotAccessPoint, tt.wantAccessPoint)
			}
		})
	}
}<|MERGE_RESOLUTION|>--- conflicted
+++ resolved
@@ -784,13 +784,8 @@
 				}
 
 				ctx := context.Background()
-<<<<<<< HEAD
-				mockEfs.EXPECT().DescribeFileSystems(gomock.Eq(ctx), gomock.Any()).Return(output, nil)
-				res, err := c.DescribeFileSystemById(ctx, fsId)
-=======
 				mockEfs.EXPECT().DescribeFileSystems(gomock.Eq(ctx), gomock.Any(), gomock.Any()).Return(output, nil)
 				res, err := c.DescribeFileSystem(ctx, fsId)
->>>>>>> c3b17aa2
 				if err != nil {
 					t.Fatalf("Describe File System failed: %v", err)
 				}
@@ -817,13 +812,8 @@
 				}
 
 				ctx := context.Background()
-<<<<<<< HEAD
-				mockEfs.EXPECT().DescribeFileSystems(gomock.Eq(ctx), gomock.Any()).Return(output, nil)
-				_, err := c.DescribeFileSystemById(ctx, fsId)
-=======
 				mockEfs.EXPECT().DescribeFileSystems(gomock.Eq(ctx), gomock.Any(), gomock.Any()).Return(output, nil)
 				_, err := c.DescribeFileSystem(ctx, fsId)
->>>>>>> c3b17aa2
 				if err == nil {
 					t.Fatalf("DescribeFileSystem did not fail")
 				}
@@ -857,13 +847,8 @@
 				}
 
 				ctx := context.Background()
-<<<<<<< HEAD
-				mockEfs.EXPECT().DescribeFileSystems(gomock.Eq(ctx), gomock.Any()).Return(output, nil)
-				_, err := c.DescribeFileSystemById(ctx, fsId)
-=======
 				mockEfs.EXPECT().DescribeFileSystems(gomock.Eq(ctx), gomock.Any(), gomock.Any()).Return(output, nil)
 				_, err := c.DescribeFileSystem(ctx, fsId)
->>>>>>> c3b17aa2
 				if err == nil {
 					t.Fatalf("DescribeFileSystem did not fail")
 				}
@@ -923,13 +908,8 @@
 				c := &cloud{efs: mockEfs}
 
 				ctx := context.Background()
-<<<<<<< HEAD
-				mockEfs.EXPECT().DescribeFileSystems(gomock.Eq(ctx), gomock.Any()).Return(nil, errors.New("DescribeFileSystem failed"))
-				_, err := c.DescribeFileSystemById(ctx, fsId)
-=======
 				mockEfs.EXPECT().DescribeFileSystems(gomock.Eq(ctx), gomock.Any(), gomock.Any()).Return(nil, errors.New("DescribeFileSystem failed"))
 				_, err := c.DescribeFileSystem(ctx, fsId)
->>>>>>> c3b17aa2
 				if err == nil {
 					t.Fatalf("DescribeFileSystem did not fail")
 				}
